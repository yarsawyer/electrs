--- conflicted
+++ resolved
@@ -42,17 +42,11 @@
     txstore_db: DB,
     history_db: DB,
     cache_db: DB,
-<<<<<<< HEAD
     inscription_db: DB,
-    added_blockhashes: RwLock<HashSet<BlockHash>>,
-    indexed_blockhashes: RwLock<HashSet<BlockHash>>,
-    indexed_headers: RwLock<HeaderList>,
-    outpoint_cache: RwLock<HashMap<OutPoint, u64>>,
-=======
     added_blockhashes: parking_lot::RwLock<HashSet<BlockHash>>,
     indexed_blockhashes: parking_lot::RwLock<HashSet<BlockHash>>,
     indexed_headers: parking_lot::RwLock<HeaderList>,
->>>>>>> 8a2a4454
+    outpoint_cache: parking_lot::RwLock<HashMap<OutPoint, u64>>,
 }
 
 impl Store {
@@ -86,17 +80,11 @@
             txstore_db,
             history_db,
             cache_db,
-<<<<<<< HEAD
             inscription_db,
-            added_blockhashes: RwLock::new(added_blockhashes),
-            indexed_blockhashes: RwLock::new(indexed_blockhashes),
-            indexed_headers: RwLock::new(headers),
-            outpoint_cache: RwLock::new(HashMap::<OutPoint, u64>::new()),
-=======
             added_blockhashes: parking_lot::RwLock::new(added_blockhashes),
             indexed_blockhashes: parking_lot::RwLock::new(indexed_blockhashes),
             indexed_headers: parking_lot::RwLock::new(headers),
->>>>>>> 8a2a4454
+            outpoint_cache: parking_lot::RwLock::new(HashMap::<OutPoint, u64>::new()),
         }
     }
 
